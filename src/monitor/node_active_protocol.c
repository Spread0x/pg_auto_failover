/*-------------------------------------------------------------------------
 *
 * src/monitor/node_active_protocol.c
 *
 * Implementation of the functions used to communicate with PostgreSQL
 * nodes.
 *
 * Copyright (c) Microsoft Corporation. All rights reserved.
 * Licensed under the PostgreSQL License.
 *
 *-------------------------------------------------------------------------
 */

#include "postgres.h"
#include "fmgr.h"
#include "funcapi.h"
#include "miscadmin.h"
#include "access/xact.h"

#include "formation_metadata.h"
#include "group_state_machine.h"
#include "metadata.h"
#include "node_metadata.h"
#include "notifications.h"
#include "replication_state.h"

#include "access/htup_details.h"
#include "access/xlogdefs.h"
#include "catalog/pg_enum.h"
#include "nodes/makefuncs.h"
#include "nodes/parsenodes.h"
#include "parser/parse_type.h"
#include "storage/lockdefs.h"
#include "utils/builtins.h"
#include "utils/pg_lsn.h"
#include "utils/syscache.h"


/* private function forward declarations */
static AutoFailoverNodeState * NodeActive(char *formationId,
										  char *nodeName, int32 nodePort,
										  AutoFailoverNodeState *currentNodeState);
static void JoinAutoFailoverFormation(AutoFailoverFormation *formation,
									  char *nodeName, int nodePort,
									  AutoFailoverNodeState *currentNodeState);
static int AssignGroupId(AutoFailoverFormation *formation,
						 char *nodeName, int nodePort,
						 ReplicationState *initialState);


/* SQL-callable function declarations */
PG_FUNCTION_INFO_V1(register_node);
PG_FUNCTION_INFO_V1(node_active);
PG_FUNCTION_INFO_V1(get_nodes);
PG_FUNCTION_INFO_V1(get_primary);
PG_FUNCTION_INFO_V1(get_other_node);
PG_FUNCTION_INFO_V1(get_other_nodes);
PG_FUNCTION_INFO_V1(remove_node);
PG_FUNCTION_INFO_V1(perform_failover);
PG_FUNCTION_INFO_V1(start_maintenance);
PG_FUNCTION_INFO_V1(stop_maintenance);
PG_FUNCTION_INFO_V1(set_node_candidate_priority);
PG_FUNCTION_INFO_V1(set_node_replication_quorum);
PG_FUNCTION_INFO_V1(synchronous_standby_names);


/*
 * register_node adds a node to a given formation
 *
 * At register time the monitor connects to the node to check that nodename and
 * nodeport are valid, and it does a SELECT pg_is_in_recovery() to help decide
 * what initial role to attribute the entering node.
 */
Datum
register_node(PG_FUNCTION_ARGS)
{
	text *formationIdText = PG_GETARG_TEXT_P(0);
	char *formationId = text_to_cstring(formationIdText);
	text *nodeNameText = PG_GETARG_TEXT_P(1);
	char *nodeName = text_to_cstring(nodeNameText);
	int32 nodePort = PG_GETARG_INT32(2);
	Name dbnameName = PG_GETARG_NAME(3);
	const char *expectedDBName = NameStr(*dbnameName);

	int32 currentGroupId = PG_GETARG_INT32(4);
	Oid currentReplicationStateOid = PG_GETARG_OID(5);

	text *nodeKindText = PG_GETARG_TEXT_P(6);
	char *nodeKind = text_to_cstring(nodeKindText);
	FormationKind expectedFormationKind =
		FormationKindFromNodeKindString(nodeKind);
	int candidatePriority = PG_GETARG_INT32(7);
	bool replicationQuorum = PG_GETARG_BOOL(8);

	AutoFailoverFormation *formation = NULL;
	AutoFailoverNode *pgAutoFailoverNode = NULL;
	AutoFailoverNodeState currentNodeState = { 0 };
	AutoFailoverNodeState *assignedNodeState = NULL;

	TupleDesc resultDescriptor = NULL;
	TypeFuncClass resultTypeClass = 0;
	Datum resultDatum = 0;
	HeapTuple resultTuple = NULL;
	Datum values[5];
	bool isNulls[5];

	checkPgAutoFailoverVersion();

	currentNodeState.nodeId = -1;
	currentNodeState.groupId = currentGroupId;
	currentNodeState.replicationState =
		EnumGetReplicationState(currentReplicationStateOid);
	currentNodeState.reportedLSN = 0;
	currentNodeState.candidatePriority = candidatePriority;
	currentNodeState.replicationQuorum = replicationQuorum;

	LockFormation(formationId, ExclusiveLock);

	formation = GetFormation(formationId);

	/*
	 * The default formationId is "default" and of kind FORMATION_KIND_PGSQL.
	 * It might get used to manage a formation though. Check about that here,
	 * and when the first node registered is a Citus node, update the target
	 * formation to be of kind Citus, actually.
	 */
	if (formation == NULL)
	{
		ereport(ERROR, (errcode(ERRCODE_INVALID_OBJECT_DEFINITION),
						errmsg("formation \"%s\" does not exists", formationId),
						errhint("Use `pg_autoctl create formation` "
								"to create the target formation first")));
	}

	if (formation->kind != expectedFormationKind)
	{
		List *allNodes = AllAutoFailoverNodes(formationId);

		if (list_length(allNodes) == 0)
		{
			/* first node in the list, let's switch to citus */
			SetFormationKind(formationId, expectedFormationKind);
		}
		else
		{
			ereport(ERROR,
					(errmsg("node %s:%d of kind \"%s\" can not be registered in "
							"formation \"%s\" of kind \"%s\"",
							nodeName, nodePort, nodeKind,
							formationId,
							FormationKindToString(formation->kind))));
		}
	}

	if (strncmp(formation->dbname, expectedDBName, NAMEDATALEN) != 0)
	{
		List *allNodes = AllAutoFailoverNodes(formationId);

		if (list_length(allNodes) == 0)
		{
			/* first node in the list, rename database and update formation */
			SetFormationDBName(formationId, expectedDBName);
			strlcpy(formation->dbname, expectedDBName, NAMEDATALEN);
		}
		else
		{
			ereport(ERROR,
					(errmsg("node %s:%d with dbname \"%s\" can not be "
							"registered in formation \"%s\" "
							"which expects dbname \"%s\"",
							nodeName, nodePort, expectedDBName,
							formationId,
							formation->dbname)));
		}
	}

	JoinAutoFailoverFormation(formation, nodeName, nodePort, &currentNodeState);
	LockNodeGroup(formationId, currentNodeState.groupId, ExclusiveLock);

	pgAutoFailoverNode = GetAutoFailoverNode(nodeName, nodePort);
	if (pgAutoFailoverNode == NULL)
	{
		ereport(ERROR,
				(errcode(ERRCODE_INTERNAL_ERROR),
				 errmsg("node %s:%d with dbname \"%s\" could not be registered in "
						"formation \"%s\", could not get information for node that was inserted",
						nodeName, nodePort, expectedDBName,
						formationId)));
	}

	if (pgAutoFailoverNode == NULL)
	{
		/* that's a bug, really, maybe we could use an Assert() instead */
		ereport(ERROR,
				(errmsg("couldn't find the newly registered node %s:%d "
						"in formation \"%s\", group %d",
						nodeName, nodePort,
						formationId, currentNodeState.groupId)));
	}

	assignedNodeState =
		(AutoFailoverNodeState *) palloc0(sizeof(AutoFailoverNodeState));
	assignedNodeState->nodeId = pgAutoFailoverNode->nodeId;
	assignedNodeState->groupId = pgAutoFailoverNode->groupId;
	assignedNodeState->replicationState = pgAutoFailoverNode->goalState;
	assignedNodeState->candidatePriority = pgAutoFailoverNode->candidatePriority;
	assignedNodeState->replicationQuorum = pgAutoFailoverNode->replicationQuorum;

	/*
	 * Check that the state selected by the monitor matches the state required
	 * by the keeper, if any. REPLICATION_STATE_INITIAL means the monitor can
	 * pick whatever is needed now, depending on the groupId.
	 *
	 * The keeper might be confronted to an already existing Postgres instance
	 * that is running as a primary (not in recovery), and so asking to
	 * register as a SINGLE. Better error out than ask the keeper to remove
	 * some unknown data.
	 */
	if (currentNodeState.replicationState != REPLICATION_STATE_INITIAL)
	{
		if (currentNodeState.replicationState != pgAutoFailoverNode->goalState)
		{
			const char *currentState =
				ReplicationStateGetName(currentNodeState.replicationState);
			const char *goalState =
				ReplicationStateGetName(pgAutoFailoverNode->goalState);

			ereport(ERROR,
					(errmsg("node %s:%d can not be registered in state %s, "
							"it should be in state %s",
							nodeName, nodePort, currentState, goalState)));
		}
	}

	ProceedGroupState(pgAutoFailoverNode);

	memset(values, 0, sizeof(values));
	memset(isNulls, false, sizeof(isNulls));

	values[0] = Int32GetDatum(assignedNodeState->nodeId);
	values[1] = Int32GetDatum(assignedNodeState->groupId);
	values[2] = ObjectIdGetDatum(
		ReplicationStateGetEnum(pgAutoFailoverNode->goalState));
	values[3] = Int32GetDatum(assignedNodeState->candidatePriority);
	values[4] = BoolGetDatum(assignedNodeState->replicationQuorum);

	resultTypeClass = get_call_result_type(fcinfo, NULL, &resultDescriptor);
	if (resultTypeClass != TYPEFUNC_COMPOSITE)
	{
		ereport(ERROR, (errmsg("return type must be a row type")));
	}

	resultTuple = heap_form_tuple(resultDescriptor, values, isNulls);
	resultDatum = HeapTupleGetDatum(resultTuple);

	PG_RETURN_DATUM(resultDatum);
}


/*
 * node_active is the main entry-point for the HA state machine. Nodes
 * periodically call this function from the moment they start to communicate
 * their state to the monitor to obtain their assigned state.
 */
Datum
node_active(PG_FUNCTION_ARGS)
{
	text *formationIdText = PG_GETARG_TEXT_P(0);
	char *formationId = text_to_cstring(formationIdText);
	text *nodeNameText = PG_GETARG_TEXT_P(1);
	char *nodeName = text_to_cstring(nodeNameText);
	int32 nodePort = PG_GETARG_INT32(2);

	int32 currentNodeId = PG_GETARG_INT32(3);
	int32 currentGroupId = PG_GETARG_INT32(4);
	Oid currentReplicationStateOid = PG_GETARG_OID(5);

	bool currentPgIsRunning = PG_GETARG_BOOL(6);
	XLogRecPtr currentLSN = PG_GETARG_LSN(7);
	text *currentPgsrSyncStateText = PG_GETARG_TEXT_P(8);
	char *currentPgsrSyncState = text_to_cstring(currentPgsrSyncStateText);

	AutoFailoverNodeState currentNodeState = { 0 };
	AutoFailoverNodeState *assignedNodeState = NULL;
	Oid newReplicationStateOid = InvalidOid;

	TupleDesc resultDescriptor = NULL;
	TypeFuncClass resultTypeClass = 0;
	Datum resultDatum = 0;
	HeapTuple resultTuple = NULL;
	Datum values[5];
	bool isNulls[5];

	checkPgAutoFailoverVersion();

	currentNodeState.nodeId = currentNodeId;
	currentNodeState.groupId = currentGroupId;
	currentNodeState.replicationState =
		EnumGetReplicationState(currentReplicationStateOid);
	currentNodeState.reportedLSN = currentLSN;
	currentNodeState.pgsrSyncState = SyncStateFromString(currentPgsrSyncState);
	currentNodeState.pgIsRunning = currentPgIsRunning;
	assignedNodeState =
		NodeActive(formationId, nodeName, nodePort, &currentNodeState);

	newReplicationStateOid =
		ReplicationStateGetEnum(assignedNodeState->replicationState);

	memset(values, 0, sizeof(values));
	memset(isNulls, false, sizeof(isNulls));

	values[0] = Int32GetDatum(assignedNodeState->nodeId);
	values[1] = Int32GetDatum(assignedNodeState->groupId);
	values[2] = ObjectIdGetDatum(newReplicationStateOid);
	values[3] = Int32GetDatum(assignedNodeState->candidatePriority);
	values[4] = BoolGetDatum(assignedNodeState->replicationQuorum);

	resultTypeClass = get_call_result_type(fcinfo, NULL, &resultDescriptor);
	if (resultTypeClass != TYPEFUNC_COMPOSITE)
	{
		ereport(ERROR, (errmsg("return type must be a row type")));
	}

	resultTuple = heap_form_tuple(resultDescriptor, values, isNulls);
	resultDatum = HeapTupleGetDatum(resultTuple);

	PG_RETURN_DATUM(resultDatum);
}


/*
 * NodeActive reports the current state of a node and returns the assigned state.
 */
static AutoFailoverNodeState *
NodeActive(char *formationId, char *nodeName, int32 nodePort,
		   AutoFailoverNodeState *currentNodeState)
{
	AutoFailoverNode *pgAutoFailoverNode = NULL;
	AutoFailoverNodeState *assignedNodeState = NULL;

	pgAutoFailoverNode = GetAutoFailoverNode(nodeName, nodePort);
	if (pgAutoFailoverNode == NULL)
	{
		ereport(ERROR, (errmsg("node %s:%d is not registered",
							   nodeName, nodePort)));
	}
	else if (strcmp(pgAutoFailoverNode->formationId, formationId) != 0)
	{
		ereport(ERROR, (errmsg("node %s:%d does not belong to formation %s",
							   nodeName, nodePort, formationId)));
	}
	else if (currentNodeState->nodeId != pgAutoFailoverNode->nodeId &&
			 currentNodeState->nodeId != -1)
	{
		ereport(ERROR,
				(errmsg("node %s:%d with nodeid %d was removed",
						nodeName, nodePort, currentNodeState->nodeId),
				 errhint("Remove your state file to re-register the node.")));
	}
	else
	{
		LockFormation(formationId, ShareLock);

		if (pgAutoFailoverNode->reportedState != currentNodeState->replicationState)
		{
			/*
			 * The keeper is reporting that it achieved the assigned goal
			 * state, supposedly. Log the new reported state as an event, and
			 * notify it.
			 */
			char message[BUFSIZE];

			List *notifyLSNStates =
				list_make3_int(REPLICATION_STATE_REPORT_LSN,
							   REPLICATION_STATE_WAIT_FORWARD,
							   REPLICATION_STATE_FAST_FORWARD);

			if (IsStateIn(pgAutoFailoverNode->goalState, notifyLSNStates))
			{
				LogAndNotifyMessage(
					message, BUFSIZE,
					"Node %d (%s:%d) reported new state \"%s\" with LSN %X/%X",
					pgAutoFailoverNode->nodeId,
					pgAutoFailoverNode->nodeName,
					pgAutoFailoverNode->nodePort,
					ReplicationStateGetName(currentNodeState->replicationState),
					(uint32) (pgAutoFailoverNode->reportedLSN >> 32),
					(uint32) pgAutoFailoverNode->reportedLSN);
			}
			else
			{
				LogAndNotifyMessage(
					message, BUFSIZE,
					"Node %d (%s:%d) reported new state \"%s\"",
					pgAutoFailoverNode->nodeId,
					pgAutoFailoverNode->nodeName,
					pgAutoFailoverNode->nodePort,
					ReplicationStateGetName(currentNodeState->replicationState));
			}

			NotifyStateChange(currentNodeState->replicationState,
							  pgAutoFailoverNode->goalState,
							  formationId,
							  pgAutoFailoverNode->groupId,
							  pgAutoFailoverNode->nodeId,
							  pgAutoFailoverNode->nodeName,
							  pgAutoFailoverNode->nodePort,
							  currentNodeState->pgsrSyncState,
							  currentNodeState->reportedLSN,
							  pgAutoFailoverNode->candidatePriority,
							  pgAutoFailoverNode->replicationQuorum,
							  message);
		}

		/*
		 * Report the current state. The state might not have changed, but in
		 * that case we still update the last report time.
		 */
		ReportAutoFailoverNodeState(pgAutoFailoverNode->nodeName,
									pgAutoFailoverNode->nodePort,
									currentNodeState->replicationState,
									currentNodeState->pgIsRunning,
									currentNodeState->pgsrSyncState,
									currentNodeState->reportedLSN);
	}

	LockNodeGroup(formationId, currentNodeState->groupId, ExclusiveLock);

	ProceedGroupState(pgAutoFailoverNode);

	assignedNodeState =
		(AutoFailoverNodeState *) palloc0(sizeof(AutoFailoverNodeState));
	assignedNodeState->nodeId = pgAutoFailoverNode->nodeId;
	assignedNodeState->groupId = pgAutoFailoverNode->groupId;
	assignedNodeState->replicationState = pgAutoFailoverNode->goalState;
	assignedNodeState->candidatePriority = pgAutoFailoverNode->candidatePriority;
	assignedNodeState->replicationQuorum = pgAutoFailoverNode->replicationQuorum;

	return assignedNodeState;
}


/*
 * JoinAutoFailoverFormation adds a new node to a AutoFailover formation.
 */
static void
JoinAutoFailoverFormation(AutoFailoverFormation *formation,
						  char *nodeName, int nodePort,
						  AutoFailoverNodeState *currentNodeState)
{
	int groupId = -1;
	ReplicationState initialState = REPLICATION_STATE_UNKNOWN;

	/* in a Postgres formation, we have a single groupId, and it's groupId 0 */
	if (formation->kind == FORMATION_KIND_PGSQL)
	{
		/*
		 * Register with groupId -1 to get one assigned by the monitor, or with
		 * the groupId you know you want to join. In a Postgres (pgsql)
		 * formation it's all down to groupId 0 anyway.
		 */
		if (currentNodeState->groupId > 0)
		{
			ereport(ERROR,
					(errmsg("node %s:%d can not be registered in group %d "
							"in formation \"%s\" of type pgsql",
							nodeName, nodePort,
							currentNodeState->groupId, formation->formationId),
					 errdetail("in a pgsql formation, there can be only one "
							   "group, with groupId 0")));
		}
		groupId = currentNodeState->groupId = 0;
	}

	/* a group number was asked for in the registration call */
	if (currentNodeState->groupId >= 0)
	{
		List *groupNodeList = NIL;

		/* the node prefers a particular group */
		groupId = currentNodeState->groupId;

		groupNodeList = AutoFailoverNodeGroup(formation->formationId, groupId);

		/*
		 * Target group is empty: to make it simple to reason about the roles
		 * in a group, we only ever accept a primary node first. Then, any
		 * other node in the same group should be a standby. That's easy.
		 */
		if (list_length(groupNodeList) == 0)
		{
			initialState = REPLICATION_STATE_SINGLE;
		}

		/* target group already has a primary, any other node is a standby */
		else if (formation->opt_secondary && list_length(groupNodeList) == 1)
		{
			AutoFailoverNode *primaryNode = NULL;

			initialState = REPLICATION_STATE_WAIT_STANDBY;

			/*
			 * We can only accept a single WAIT_STANDBY at a time, because of
			 * the way the FSM works. When the primary reports a goalState of
			 * WAIT_PRIMARY, we can advance the WAIT_STANDBY node to CATCHING
			 * UP. The FSM protocol and decision making is per state, and we
			 * wouldn't know which standby to advance if there were more than
			 * one in state WAIT_STANDBY at any given time.
			 *
			 * As a consequence, if the primary node is already in WAIT_PRIMARY
			 * or in JOIN_PRIMARY state, then we can't accept a new standby
			 * yet. Only one new standby at a time.
			 *
			 * We detect the situation here and report error code 55006 so that
			 * pg_autoctl knows to retry registering.
			 */
			primaryNode =
				GetPrimaryNodeInGroup(
					formation->formationId,
					currentNodeState->groupId);

			if (primaryNode == NULL)
			{
				/*
				 * We have list_length(groupNodeList) >= 1 and yet we don't
				 * have any node that is in a writable state: this means the
				 * primary node was assigned SINGLE but did not report yet.
				 */
				ereport(ERROR,
						(errcode(ERRCODE_OBJECT_IN_USE),
						 errmsg("JoinAutoFailoverFormation couldn't find the "
								" primary node in formation \"%s\", group %d",
								formation->formationId,
								currentNodeState->groupId),
						 errhint("Retry registering in a moment")));
			}

			/*
			 * We can only accept a single new standby at a time. Spend some
			 * cycles on grabbing more information for a user-friendly report.
			 */
			if (IsInWaitOrJoinState(primaryNode))
			{
				const char *primaryState =
					ReplicationStateGetName(primaryNode->reportedState);

				AutoFailoverNode *standbyNode =
					FindFailoverNewStandbyNode(groupNodeList);

				/* race condition: the standby might be SECONDARY already */
				if (standbyNode != NULL)
				{
					ereport(ERROR,
							(errcode(ERRCODE_OBJECT_IN_USE),
							 errmsg("primary node %s:%d is already in state %s",
									primaryNode->nodeName,
									primaryNode->nodePort,
									primaryState),
							 errdetail("Only one standby can be registered "
									   "at a time in pg_auto_failover, and "
									   "node %d (%s:%d) is currently being "
									   "registered.",
									   standbyNode->nodeId,
									   standbyNode->nodeName,
									   standbyNode->nodePort),
							 errhint("Retry registering in a moment")));
				}
				else
				{
					/* sadly we don't have details in that case */
					ereport(ERROR,
							(errcode(ERRCODE_OBJECT_IN_USE),
							 errmsg("primary node %s:%d is already in state %s",
									primaryNode->nodeName,
									primaryNode->nodePort,
									primaryState),
							 errhint("Retry registering in a moment")));
				}
			}
		}
		else
		{
<<<<<<< HEAD
			ereport(ERROR,
					(errcode(ERRCODE_OBJECT_NOT_IN_PREREQUISITE_STATE),
					 errmsg("can't register a new node in formation %s, "
							"group %d, initial state %s",
							formation->formationId, groupId,
							ReplicationStateGetName(initialState))));
=======
			ereport(ERROR, (errmsg("group %d already has %d members", groupId,
								   list_length(groupNodeList))));
>>>>>>> 3cf19e7d
		}
	}
	else
	{
		/*
		 * In a Citus formation, the register policy is to build a set of
		 * workers with each a primary and a secondary, including the
		 * coordinator.
		 *
		 * That's the policy implemented in AssignGroupId.
		 */
		groupId = AssignGroupId(formation, nodeName, nodePort, &initialState);
	}

	AddAutoFailoverNode(formation->formationId, groupId, nodeName, nodePort,
						initialState, currentNodeState->replicationState,
						currentNodeState->candidatePriority,
						currentNodeState->replicationQuorum);

	currentNodeState->groupId = groupId;
}


/*
 * AssignGroupId assigns a group ID to a new node and returns it.
 */
static int
AssignGroupId(AutoFailoverFormation *formation, char *nodeName, int nodePort,
			  ReplicationState *initialState)
{
	int groupId = -1;
	int candidateGroupId =

		/*
		 * a Citus formation's coordinator always asks for groupId 0, and the
		 * workers are not allowed to ask for groupId 0. So here, when the
		 * formation is a citus formation, then candidateGroupId begins at 1.
		 */
		formation->kind == FORMATION_KIND_CITUS ? 1 : 0;

	do {
		List *groupNodeList =
			AutoFailoverNodeGroup(formation->formationId, candidateGroupId);

		if (list_length(groupNodeList) == 0)
		{
			groupId = candidateGroupId;
			*initialState = REPLICATION_STATE_SINGLE;
		}
		else if (formation->opt_secondary && list_length(groupNodeList) == 1)
		{
			groupId = candidateGroupId;
			*initialState = REPLICATION_STATE_WAIT_STANDBY;
		}
		else
		{
			candidateGroupId++;
		}
	} while (groupId == -1);

	return groupId;
}


/*
 * get_primary returns the node in a group which currently takes writes.
 */
Datum
get_primary(PG_FUNCTION_ARGS)
{
	text *formationIdText = PG_GETARG_TEXT_P(0);
	char *formationId = text_to_cstring(formationIdText);
	int32 groupId = PG_GETARG_INT32(1);

	AutoFailoverNode *primaryNode = NULL;

	TupleDesc resultDescriptor = NULL;
	TypeFuncClass resultTypeClass = 0;
	Datum resultDatum = 0;
	HeapTuple resultTuple = NULL;
	Datum values[3];
	bool isNulls[3];

	checkPgAutoFailoverVersion();

	primaryNode = GetPrimaryNodeInGroup(formationId, groupId);
	if (primaryNode == NULL)
	{
		ereport(ERROR, (errmsg("group has no writable node right now")));
	}

	memset(values, 0, sizeof(values));
	memset(isNulls, false, sizeof(isNulls));

	values[0] = Int32GetDatum(primaryNode->nodeId);
	values[1] = CStringGetTextDatum(primaryNode->nodeName);
	values[2] = Int32GetDatum(primaryNode->nodePort);

	resultTypeClass = get_call_result_type(fcinfo, NULL, &resultDescriptor);
	if (resultTypeClass != TYPEFUNC_COMPOSITE)
	{
		ereport(ERROR, (errmsg("return type must be a row type")));
	}

	resultTuple = heap_form_tuple(resultDescriptor, values, isNulls);
	resultDatum = HeapTupleGetDatum(resultTuple);

	PG_RETURN_DATUM(resultDatum);
}


typedef struct get_nodes_fctx
{
	List *nodesList;
} get_nodes_fctx;

/*
 * get_other_node returns the other node in a group, if any.
 */
Datum
get_nodes(PG_FUNCTION_ARGS)
{
	FuncCallContext *funcctx;
	get_nodes_fctx *fctx;
	MemoryContext oldcontext;

	/* stuff done only on the first call of the function */
	if (SRF_IS_FIRSTCALL())
	{
		text *formationIdText = PG_GETARG_TEXT_P(0);
		char *formationId = text_to_cstring(formationIdText);

		if (PG_ARGISNULL(0))
		{
			ereport(ERROR, (errmsg("formation_id must not be null")));
		}

		checkPgAutoFailoverVersion();

		/* create a function context for cross-call persistence */
		funcctx = SRF_FIRSTCALL_INIT();

		/*
		 * switch to memory context appropriate for multiple function calls
		 */
		oldcontext = MemoryContextSwitchTo(funcctx->multi_call_memory_ctx);

		/* allocate memory for user context */
		fctx = (get_nodes_fctx *) palloc(sizeof(get_nodes_fctx));

		/*
		 * Use fctx to keep state from call to call. Seed current with the
		 * original start value
		 */
		if (PG_ARGISNULL(1))
		{
			fctx->nodesList = AllAutoFailoverNodes(formationId);
		}
		else
		{
			int32 groupId = PG_GETARG_INT32(1);

			fctx->nodesList = AutoFailoverNodeGroup(formationId, groupId);
		}

		funcctx->user_fctx = fctx;
		MemoryContextSwitchTo(oldcontext);
	}

	/* stuff done on every call of the function */
	funcctx = SRF_PERCALL_SETUP();

	/*
	 * get the saved state and use current as the result for this iteration
	 */
	fctx = funcctx->user_fctx;

	if (fctx->nodesList != NIL)
	{
		TupleDesc resultDescriptor = NULL;
		TypeFuncClass resultTypeClass = 0;
		Datum resultDatum = 0;
		HeapTuple resultTuple = NULL;
		Datum values[5];
		bool isNulls[5];

		AutoFailoverNode *node = (AutoFailoverNode *) linitial(fctx->nodesList);

		memset(values, 0, sizeof(values));
		memset(isNulls, false, sizeof(isNulls));

		values[0] = Int32GetDatum(node->nodeId);
		values[1] = CStringGetTextDatum(node->nodeName);
		values[2] = Int32GetDatum(node->nodePort);
		values[3] = LSNGetDatum(node->reportedLSN);
		values[4] = BoolGetDatum(CanTakeWritesInState(node->reportedState));

		resultTypeClass = get_call_result_type(fcinfo, NULL, &resultDescriptor);
		if (resultTypeClass != TYPEFUNC_COMPOSITE)
		{
			ereport(ERROR, (errmsg("return type must be a row type")));
		}

		resultTuple = heap_form_tuple(resultDescriptor, values, isNulls);
		resultDatum = HeapTupleGetDatum(resultTuple);

		/* prepare next SRF call */
		fctx->nodesList = list_delete_first(fctx->nodesList);

		SRF_RETURN_NEXT(funcctx, PointerGetDatum(resultDatum));
	}

	SRF_RETURN_DONE(funcctx);
}


/*
 * get_other_node is not supported anymore, but we might want to be able to
 * have the pgautofailover.so for 1.1 co-exists with the SQL definitions for
 * 1.0 at least during an upgrade, or to test upgrades.
 */
Datum
get_other_node(PG_FUNCTION_ARGS)
{
	ereport(ERROR,
			(errcode(ERRCODE_FEATURE_NOT_SUPPORTED),
			 errmsg("pgautofailover.get_other_node is no longer supported")));
}


/*
 * get_other_nodes returns the other node in a group, if any.
 */
Datum
get_other_nodes(PG_FUNCTION_ARGS)
{
	FuncCallContext *funcctx;
	get_nodes_fctx *fctx;
	MemoryContext oldcontext;

	/* stuff done only on the first call of the function */
	if (SRF_IS_FIRSTCALL())
	{
		text *nodeNameText = PG_GETARG_TEXT_P(0);
		char *nodeName = text_to_cstring(nodeNameText);
		int32 nodePort = PG_GETARG_INT32(1);

		AutoFailoverNode *activeNode = NULL;

		checkPgAutoFailoverVersion();

		/* create a function context for cross-call persistence */
		funcctx = SRF_FIRSTCALL_INIT();

		/*
		 * switch to memory context appropriate for multiple function calls
		 */
		oldcontext = MemoryContextSwitchTo(funcctx->multi_call_memory_ctx);

		/* allocate memory for user context */
		fctx = (get_nodes_fctx *) palloc(sizeof(get_nodes_fctx));

		/*
		 * Use fctx to keep state from call to call. Seed current with the
		 * original start value
		 */
		activeNode = GetAutoFailoverNode(nodeName, nodePort);
		if (activeNode == NULL)
		{
			ereport(ERROR,
					(errmsg("node %s:%d is not registered", nodeName, nodePort)));
		}

		if (PG_NARGS() == 2)
		{
			fctx->nodesList = AutoFailoverOtherNodesList(activeNode);
		}
		else if (PG_NARGS() == 3)
		{
			Oid currentReplicationStateOid = PG_GETARG_OID(2);
			ReplicationState currentState =
				EnumGetReplicationState(currentReplicationStateOid);

			fctx->nodesList =
				AutoFailoverOtherNodesListInState(activeNode, currentState);
		}
		else
		{
			/* that's a bug in the SQL exposure of that function */
			ereport(ERROR,
					(errmsg("unsupported number of arguments (%d)",
							PG_NARGS())));
		}

		funcctx->user_fctx = fctx;
		MemoryContextSwitchTo(oldcontext);
	}

	/* stuff done on every call of the function */
	funcctx = SRF_PERCALL_SETUP();

	/*
	 * get the saved state and use current as the result for this iteration
	 */
	fctx = funcctx->user_fctx;

	if (fctx->nodesList != NIL)
	{
		TupleDesc resultDescriptor = NULL;
		TypeFuncClass resultTypeClass = 0;
		Datum resultDatum = 0;
		HeapTuple resultTuple = NULL;
		Datum values[5];
		bool isNulls[5];

		AutoFailoverNode *node = (AutoFailoverNode *) linitial(fctx->nodesList);

		memset(values, 0, sizeof(values));
		memset(isNulls, false, sizeof(isNulls));

		values[0] = Int32GetDatum(node->nodeId);
		values[1] = CStringGetTextDatum(node->nodeName);
		values[2] = Int32GetDatum(node->nodePort);
		values[3] = LSNGetDatum(node->reportedLSN);
		values[4] = BoolGetDatum(CanTakeWritesInState(node->reportedState));

		resultTypeClass = get_call_result_type(fcinfo, NULL, &resultDescriptor);
		if (resultTypeClass != TYPEFUNC_COMPOSITE)
		{
			ereport(ERROR, (errmsg("return type must be a row type")));
		}

		resultTuple = heap_form_tuple(resultDescriptor, values, isNulls);
		resultDatum = HeapTupleGetDatum(resultTuple);

		/* prepare next SRF call */
		fctx->nodesList = list_delete_first(fctx->nodesList);

		SRF_RETURN_NEXT(funcctx, PointerGetDatum(resultDatum));
	}

	SRF_RETURN_DONE(funcctx);
}


/*
 * remove_node removes the given node from the monitor.
 */
Datum
remove_node(PG_FUNCTION_ARGS)
{
	text *nodeNameText = PG_GETARG_TEXT_P(0);
	char *nodeName = text_to_cstring(nodeNameText);
	int32 nodePort = PG_GETARG_INT32(1);

	AutoFailoverNode *currentNode = NULL;

	List *otherNodesGroupList = NIL;
	ListCell *nodeCell = NULL;

	checkPgAutoFailoverVersion();

	currentNode = GetAutoFailoverNode(nodeName, nodePort);
	if (currentNode == NULL)
	{
		PG_RETURN_BOOL(false);
	}

	LockFormation(currentNode->formationId, ExclusiveLock);

	otherNodesGroupList = AutoFailoverOtherNodesList(currentNode);

	RemoveAutoFailoverNode(nodeName, nodePort);

	/* review the FSM for every other node */
	foreach(nodeCell, otherNodesGroupList)
	{
		AutoFailoverNode *node = (AutoFailoverNode *) lfirst(nodeCell);

		if (node == NULL)
		{
			/* shouldn't happen */
			ereport(ERROR, (errmsg("BUG: node is NULL")));
			continue;
		}

		ProceedGroupState(node);
	}

	PG_RETURN_BOOL(true);
}


/*
 * perform_failover promotes the secondary in the given group
 */
Datum
perform_failover(PG_FUNCTION_ARGS)
{
	text *formationIdText = PG_GETARG_TEXT_P(0);
	char *formationId = text_to_cstring(formationIdText);
	int32 groupId = PG_GETARG_INT32(1);

	List *groupNodeList = NULL;

	AutoFailoverNode *primaryNode = NULL;

	List *secondaryStates = list_make2_int(REPLICATION_STATE_SECONDARY,
										   REPLICATION_STATE_CATCHINGUP);

	char message[BUFSIZE];

	checkPgAutoFailoverVersion();

	LockFormation(formationId, ShareLock);
	LockNodeGroup(formationId, groupId, ExclusiveLock);

	groupNodeList = AutoFailoverNodeGroup(formationId, groupId);
	if (list_length(groupNodeList) < 2)
	{
		ereport(ERROR,
				(errmsg("cannot fail over: group %d in formation %s "
						"currently has %d node registered",
						groupId, formationId, list_length(groupNodeList)),
				 errdetail("At least 2 nodes are required "
						   "to implement a failover")));
	}

	/* get a current primary node that we can failover from (accepts writes) */
	primaryNode = GetPrimaryNodeInGroup(formationId, groupId);

	if (primaryNode == NULL)
	{
		ereport(ERROR,
				(errmsg("couldn't find the primary node in formation \"%s\", "
						"group %d", formationId, groupId)));
	}

	/*
	 * When we have only two nodes, we can failover directly to the secondary
	 * node, provided its current state allows for that.
	 *
	 * When we have more than two nodes, then we need to check that we have at
	 * least one candidate for failover and intiate the REPORT_LSN dance to
	 * make the failover happen.
	 */
	if (list_length(groupNodeList) == 2)
	{
		AutoFailoverNode *secondaryNode = NULL;
		List *standbyNodesGroupList = AutoFailoverOtherNodesList(primaryNode);

		if (list_length(standbyNodesGroupList) != 1)
		{
			ereport(ERROR,
					(errmsg("couldn't find the standby node in "
							"formation \"%s\", group %d with primary node "
							"%d (%s:%d)",
							formationId, groupId,
							primaryNode->nodeId,
							primaryNode->nodeName,
							primaryNode->nodePort)));
		}

		secondaryNode = linitial(standbyNodesGroupList);

		if (!(IsStateIn(secondaryNode->reportedState, secondaryStates) &&
			  IsStateIn(secondaryNode->goalState, secondaryStates)))
		{
			const char *secondaryState =
				ReplicationStateGetName(secondaryNode->reportedState);

			ereport(ERROR,
					(errmsg("standby node %d (%s:%d) is in state \"%s\", which "
							"prevents the node for being a failover candidate",
							secondaryNode->nodeId,
							secondaryNode->nodeName,
							secondaryNode->nodePort,
							secondaryState)));
		}

		LogAndNotifyMessage(
			message, BUFSIZE,
			"Setting goal state of %s:%d to draining and %s:%d to "
			"prepare_promotion after a user-initiated failover.",
			primaryNode->nodeName, primaryNode->nodePort,
			secondaryNode->nodeName, secondaryNode->nodePort);

		SetNodeGoalState(primaryNode->nodeName, primaryNode->nodePort,
						 REPLICATION_STATE_DRAINING);

		NotifyStateChange(primaryNode->reportedState,
						  REPLICATION_STATE_DRAINING,
						  primaryNode->formationId,
						  primaryNode->groupId,
						  primaryNode->nodeId,
						  primaryNode->nodeName,
						  primaryNode->nodePort,
						  primaryNode->pgsrSyncState,
						  primaryNode->reportedLSN,
						  primaryNode->candidatePriority,
						  primaryNode->replicationQuorum,
						  message);

		SetNodeGoalState(secondaryNode->nodeName, secondaryNode->nodePort,
						 REPLICATION_STATE_PREPARE_PROMOTION);

		NotifyStateChange(secondaryNode->reportedState,
						  REPLICATION_STATE_PREPARE_PROMOTION,
						  secondaryNode->formationId,
						  secondaryNode->groupId,
						  secondaryNode->nodeId,
						  secondaryNode->nodeName,
						  secondaryNode->nodePort,
						  secondaryNode->pgsrSyncState,
						  secondaryNode->reportedLSN,
						  secondaryNode->candidatePriority,
						  secondaryNode->replicationQuorum,
						  message);
	}
	else
	{
		List *standbyNodesGroupList = AutoFailoverOtherNodesList(primaryNode);
		AutoFailoverNode *firstStandbyNode = linitial(standbyNodesGroupList);
		char message[BUFSIZE];

		/* so we have at least one candidate, let's get started */

		LogAndNotifyMessage(
			message, BUFSIZE,
			"Setting goal state %s:%d to draining "
			"after a user-initiated failover.",
			primaryNode->nodeName, primaryNode->nodePort);

		SetNodeGoalState(primaryNode->nodeName, primaryNode->nodePort,
						 REPLICATION_STATE_DRAINING);

		NotifyStateChange(primaryNode->reportedState,
						  REPLICATION_STATE_DRAINING,
						  primaryNode->formationId,
						  primaryNode->groupId,
						  primaryNode->nodeId,
						  primaryNode->nodeName,
						  primaryNode->nodePort,
						  primaryNode->pgsrSyncState,
						  primaryNode->reportedLSN,
						  primaryNode->candidatePriority,
						  primaryNode->replicationQuorum,
						  message);

		/* now proceed with the failover, starting with the first standby */
		(void) ProceedGroupState(firstStandbyNode);
	}

	PG_RETURN_VOID();
}


/*
 * start_maintenance sets the given node in maintenance state.
 *
 * This operation is only allowed on a secondary node. To do so on a primary
 * node, first failover so that it's now a secondary.
 */
Datum
start_maintenance(PG_FUNCTION_ARGS)
{
	text *nodeNameText = PG_GETARG_TEXT_P(0);
	char *nodeName = text_to_cstring(nodeNameText);
	int32 nodePort = PG_GETARG_INT32(1);

	AutoFailoverNode *currentNode = NULL;
	AutoFailoverNode *primaryNode = NULL;

	List *primaryStates = list_make3_int(REPLICATION_STATE_PRIMARY,
										 REPLICATION_STATE_JOIN_PRIMARY,
										 REPLICATION_STATE_WAIT_PRIMARY);
	List *secondaryStates = list_make2_int(REPLICATION_STATE_SECONDARY,
										   REPLICATION_STATE_CATCHINGUP);

	List *groupNodesList = NIL;
	int nodesCount = 0;

	char message[BUFSIZE];

	checkPgAutoFailoverVersion();

	currentNode = GetAutoFailoverNode(nodeName, nodePort);
	if (currentNode == NULL)
	{
		PG_RETURN_BOOL(false);
	}

	LockFormation(currentNode->formationId, ShareLock);
	LockNodeGroup(currentNode->formationId, currentNode->groupId, ExclusiveLock);

	groupNodesList =
		AutoFailoverNodeGroup(currentNode->formationId, currentNode->groupId);
	nodesCount = list_length(groupNodesList);

<<<<<<< HEAD
	/* check pre-conditions for the current node (secondary) */
	if (currentNode->reportedState == REPLICATION_STATE_MAINTENANCE
		|| currentNode->goalState == REPLICATION_STATE_MAINTENANCE)
=======
	if (currentNode->reportedState == REPLICATION_STATE_MAINTENANCE ||
		currentNode->goalState == REPLICATION_STATE_MAINTENANCE)
>>>>>>> 3cf19e7d
	{
		ereport(ERROR,
				(errcode(ERRCODE_OBJECT_NOT_IN_PREREQUISITE_STATE),
				 errmsg("cannot start maintenance: "
						"node %s:%d is already in maintenance",
						currentNode->nodeName, currentNode->nodePort)));
	}

	if (!(IsStateIn(currentNode->reportedState, secondaryStates) &&
		  currentNode->reportedState == currentNode->goalState))
	{
		ereport(ERROR,
				(errcode(ERRCODE_OBJECT_NOT_IN_PREREQUISITE_STATE),
				 errmsg("cannot start maintenance: "
						"current state for node %s:%d "
						"is \"%s\", expected either "
						"\"secondary\" or \"catchingup\"",
						currentNode->nodeName, currentNode->nodePort,
						ReplicationStateGetName(currentNode->reportedState))));
	}

<<<<<<< HEAD
	/* the primary needs to be in a stable state to allow for maintenance */
	primaryNode =
		GetPrimaryNodeInGroup(currentNode->formationId,
							   currentNode->groupId);

	if (primaryNode == NULL)
	{
		ereport(ERROR,
				(errmsg("couldn't find the primary node in formation \"%s\", "
						"group %d",
						currentNode->formationId, currentNode->groupId)));
	}

	if (!(IsStateIn(primaryNode->goalState, primaryStates)
		  && currentNode->reportedState == currentNode->goalState))
=======
	if (!(IsStateIn(otherNode->goalState, primaryStates) &&
		  currentNode->reportedState == currentNode->goalState))
>>>>>>> 3cf19e7d
	{
		ereport(ERROR,
				(errcode(ERRCODE_OBJECT_NOT_IN_PREREQUISITE_STATE),
				 errmsg("cannot start maintenance: current state for node %s:%d "
						"is \"%s\", expected one of "
						"\"primary\",  \"wait_primary\", or \"join_primary\"",
						primaryNode->nodeName, primaryNode->nodePort,
						ReplicationStateGetName(primaryNode->reportedState))));
	}

	/* primary -> wait_primary when we are losing our only candidate */
	if (nodesCount == 2)
	{
		LogAndNotifyMessage(
			message, BUFSIZE,
			"Setting goal state of %s:%d to wait_primary and %s:%d to"
			"maintenance after a user-initiated start_maintenance call.",
			primaryNode->nodeName, primaryNode->nodePort,
			currentNode->nodeName, currentNode->nodePort);

		SetNodeGoalState(primaryNode->nodeName, primaryNode->nodePort,
						 REPLICATION_STATE_WAIT_PRIMARY);

		NotifyStateChange(primaryNode->reportedState,
						  REPLICATION_STATE_WAIT_PRIMARY,
						  primaryNode->formationId,
						  primaryNode->groupId,
						  primaryNode->nodeId,
						  primaryNode->nodeName,
						  primaryNode->nodePort,
						  primaryNode->pgsrSyncState,
						  primaryNode->reportedLSN,
						  primaryNode->candidatePriority,
						  primaryNode->replicationQuorum,
						  message);
	}
	else
	{
		LogAndNotifyMessage(
			message, BUFSIZE,
			"Setting goal state of %s:%d to maintenance "
			"after a user-initiated start_maintenance call.",
			currentNode->nodeName, currentNode->nodePort);
	}

	/* switch to maintenance now */
	SetNodeGoalState(currentNode->nodeName, currentNode->nodePort,
					 REPLICATION_STATE_MAINTENANCE);

	NotifyStateChange(currentNode->reportedState,
					  REPLICATION_STATE_MAINTENANCE,
					  currentNode->formationId,
					  currentNode->groupId,
					  currentNode->nodeId,
					  currentNode->nodeName,
					  currentNode->nodePort,
					  currentNode->pgsrSyncState,
					  currentNode->reportedLSN,
					  currentNode->candidatePriority,
					  currentNode->replicationQuorum,
					  message);

	PG_RETURN_BOOL(true);
}


/*
 * stop_maintenance sets the given node back in catchingup state.
 *
 * This operation is only allowed on a secondary node. To do so on a primary
 * node, first failover so that it's now a secondary.
 */
Datum
stop_maintenance(PG_FUNCTION_ARGS)
{
	text *nodeNameText = PG_GETARG_TEXT_P(0);
	char *nodeName = text_to_cstring(nodeNameText);
	int32 nodePort = PG_GETARG_INT32(1);

	AutoFailoverNode *currentNode = NULL;
	AutoFailoverNode *primaryNode = NULL;

	char message[BUFSIZE];

	checkPgAutoFailoverVersion();

	currentNode = GetAutoFailoverNode(nodeName, nodePort);
	if (currentNode == NULL)
	{
		PG_RETURN_BOOL(false);
	}

	LockFormation(currentNode->formationId, ShareLock);
	LockNodeGroup(currentNode->formationId, currentNode->groupId, ExclusiveLock);

	if (!IsCurrentState(currentNode, REPLICATION_STATE_MAINTENANCE))
	{
		ereport(ERROR,
				(errcode(ERRCODE_OBJECT_NOT_IN_PREREQUISITE_STATE),
				 errmsg("cannot stop maintenance when current state for "
						"node %s:%d is not \"maintenance\"",
						currentNode->nodeName, currentNode->nodePort)));
	}

	primaryNode =
		GetPrimaryNodeInGroup(currentNode->formationId,
							  currentNode->groupId);

	if (primaryNode == NULL)
	{
		ereport(ERROR,
				(errmsg("couldn't find the primary node in formation \"%s\", "
						"group %d",
						currentNode->formationId, currentNode->groupId)));
	}

	if (!(IsCurrentState(primaryNode, REPLICATION_STATE_WAIT_PRIMARY) ||
		  IsCurrentState(primaryNode, REPLICATION_STATE_JOIN_PRIMARY) ||
		  IsCurrentState(primaryNode, REPLICATION_STATE_PRIMARY)))
	{
		ereport(ERROR,
				(errcode(ERRCODE_OBJECT_NOT_IN_PREREQUISITE_STATE),
				 errmsg("cannot stop maintenance when current state for "
						"node %s:%d is \"%s\"",
						primaryNode->nodeName, primaryNode->nodePort,
						ReplicationStateGetName(primaryNode->reportedState))));
	}

	LogAndNotifyMessage(
		message, BUFSIZE,
		"Setting goal state of %s:%d to catchingup  "
		"after a user-initiated stop_maintenance call.",
		currentNode->nodeName, currentNode->nodePort);

	SetNodeGoalState(currentNode->nodeName, currentNode->nodePort,
					 REPLICATION_STATE_CATCHINGUP);

	NotifyStateChange(currentNode->reportedState,
					  REPLICATION_STATE_CATCHINGUP,
					  currentNode->formationId,
					  currentNode->groupId,
					  currentNode->nodeId,
					  currentNode->nodeName,
					  currentNode->nodePort,
					  currentNode->pgsrSyncState,
					  currentNode->reportedLSN,
					  currentNode->candidatePriority,
					  currentNode->replicationQuorum,
					  message);

	PG_RETURN_BOOL(true);
}


/*
 * set_node_candidate_priority sets node candidate priority property
 */
Datum
set_node_candidate_priority(PG_FUNCTION_ARGS)
{
	int32 nodeId = PG_GETARG_INT32(0);
	text *nodeNameText = PG_GETARG_TEXT_P(1);
	char *nodeName = text_to_cstring(nodeNameText);
	int32 nodePort = PG_GETARG_INT32(2);
	int candidatePriority = PG_GETARG_INT32(3);

	AutoFailoverNode *currentNode = NULL;
	List *nodesGroupList = NIL;
	int nodesCount = 0;

	checkPgAutoFailoverVersion();

	currentNode = GetAutoFailoverNodeWithId(nodeId, nodeName, nodePort);

	if (currentNode == NULL)
	{
		ereport(ERROR, (errmsg("node %d is not registered", nodeId)));
	}

	LockFormation(currentNode->formationId, ShareLock);
	LockNodeGroup(currentNode->formationId, currentNode->groupId, ExclusiveLock);

	nodesGroupList =
		AutoFailoverNodeGroup(currentNode->formationId, currentNode->groupId);
	nodesCount = list_length(nodesGroupList);

	if (candidatePriority < 0 || candidatePriority > 100)
	{
		ereport(ERROR, (ERRCODE_INVALID_PARAMETER_VALUE,
						errmsg("invalid value for candidate_priority \"%d\" "
							   "expected an integer value between 0 and 100",
							   candidatePriority)));
	}

	currentNode->candidatePriority = candidatePriority;

	ReportAutoFailoverNodeReplicationSetting(
		currentNode->nodeId,
		currentNode->nodeName,
		currentNode->nodePort,
		currentNode->candidatePriority,
		currentNode->replicationQuorum);

	if (nodesCount == 1)
	{
		char message[BUFSIZE];

		LogAndNotifyMessage(
			message, BUFSIZE,
			"Updating candidate priority to %d for node %d (%s:%d)",
			currentNode->candidatePriority,
			currentNode->nodeId,
			currentNode->nodeName,
			currentNode->nodePort);
	}
	else
	{
		char message[BUFSIZE];

		AutoFailoverNode *primaryNode =
			GetPrimaryNodeInGroup(currentNode->formationId,
								  currentNode->groupId);

		if (primaryNode == NULL)
		{
			ereport(ERROR,
					(errmsg("couldn't find the primary node in "
							"formation \"%s\", group %d",
							currentNode->formationId, currentNode->groupId)));
		}

		if (!IsCurrentState(primaryNode, REPLICATION_STATE_PRIMARY))
		{
			ereport(ERROR,
					(errcode(ERRCODE_OBJECT_NOT_IN_PREREQUISITE_STATE),
					 errmsg("cannot set candidate priority when current state "
							"for primary node %d (%s:%d) is \"%s\"",
							primaryNode->nodeId,
							primaryNode->nodeName,
							primaryNode->nodePort,
							ReplicationStateGetName(primaryNode->reportedState)),
					 errdetail("The primary node so must be in state \"primary\" "
							   "to be able to apply configuration changes to "
							   "its synchronous_standby_names setting")));
		}

		LogAndNotifyMessage(
			message, BUFSIZE,
			"Setting goal state of node %d (%s:%d) to apply_settings "
			"after updating node %d (%s:%d) candidate priority to %d.",
			primaryNode->nodeId, primaryNode->nodeName, primaryNode->nodePort,
			currentNode->nodeId, currentNode->nodeName, currentNode->nodePort,
			currentNode->candidatePriority);

		SetNodeGoalState(primaryNode->nodeName, primaryNode->nodePort,
						 REPLICATION_STATE_APPLY_SETTINGS);

		NotifyStateChange(primaryNode->reportedState,
						  REPLICATION_STATE_APPLY_SETTINGS,
						  primaryNode->formationId,
						  primaryNode->groupId,
						  primaryNode->nodeId,
						  primaryNode->nodeName,
						  primaryNode->nodePort,
						  primaryNode->pgsrSyncState,
						  primaryNode->reportedLSN,
						  primaryNode->candidatePriority,
						  primaryNode->replicationQuorum,
						  message);
	}

	PG_RETURN_BOOL(true);
}


/*
 * set_node_replication_quorum sets node replication quorum property
 */
Datum
set_node_replication_quorum(PG_FUNCTION_ARGS)
{
	int32 nodeid = PG_GETARG_INT32(0);
	text *nodeNameText = PG_GETARG_TEXT_P(1);
	char *nodeName = text_to_cstring(nodeNameText);
	int32 nodePort = PG_GETARG_INT32(2);
	bool replicationQuorum = PG_GETARG_BOOL(3);

	AutoFailoverNode *currentNode = NULL;
	List *nodesGroupList = NIL;
	int nodesCount = 0;

	checkPgAutoFailoverVersion();

	currentNode = GetAutoFailoverNodeWithId(nodeid, nodeName, nodePort);

	if (currentNode == NULL)
	{
		ereport(ERROR, (errmsg("node %d is not registered", nodeid)));
	}

	LockFormation(currentNode->formationId, ShareLock);
	LockNodeGroup(currentNode->formationId, currentNode->groupId, ExclusiveLock);

	nodesGroupList =
		AutoFailoverNodeGroup(currentNode->formationId, currentNode->groupId);
	nodesCount = list_length(nodesGroupList);

	currentNode->replicationQuorum = replicationQuorum;

	ReportAutoFailoverNodeReplicationSetting(currentNode->nodeId,
											 currentNode->nodeName,
											 currentNode->nodePort,
											 currentNode->candidatePriority,
											 currentNode->replicationQuorum);

	/* we need to see the result of that operation in the next query */
	CommandCounterIncrement();

	/* it's not always possible to opt-out from replication-quorum */
	if (!currentNode->replicationQuorum)
	{
		AutoFailoverFormation *formation =
			GetFormation(currentNode->formationId);

		AutoFailoverNode *primaryNode =
			GetPrimaryNodeInGroup(formation->formationId, currentNode->groupId);

		int standbyCount = 0;

		if (primaryNode == NULL)
		{
			/* maybe we could use an Assert() instead? */
			ereport(ERROR,
					(errmsg("Couldn't find the primary node in "
							"formation \"%s\", group %d",
							formation->formationId, currentNode->groupId)));
		}

		if (!FormationNumSyncStandbyIsValid(formation,
											primaryNode,
											currentNode->groupId,
											&standbyCount))
		{
			ereport(ERROR,
					(ERRCODE_INVALID_PARAMETER_VALUE,
					 errmsg("can't set replication quorum to false"),
					 errdetail("At least %d standby nodes are required "
							   "in formation %s with number_sync_standbys = %d, "
							   "and only %d would be participating in "
							   "the replication quorum",
							   formation->number_sync_standbys + 1,
							   formation->formationId,
							   formation->number_sync_standbys,
							   standbyCount)));
		}
	}

	if (nodesCount == 1)
	{
		char message[BUFSIZE];

		LogAndNotifyMessage(
			message, BUFSIZE,
			"Updating replicationQuorum to %s for  %d (%s:%d)",
			currentNode->replicationQuorum ? "true" : "false",
			currentNode->nodeId,
			currentNode->nodeName,
			currentNode->nodePort);
	}
	else
	{
		char message[BUFSIZE];

		AutoFailoverNode *primaryNode =
			GetPrimaryNodeInGroup(currentNode->formationId,
								  currentNode->groupId);

		if (primaryNode == NULL)
		{
			ereport(ERROR,
					(errmsg("couldn't find the primary node in "
							"formation \"%s\", group %d",
							currentNode->formationId, currentNode->groupId)));
		}

		if (!IsCurrentState(primaryNode, REPLICATION_STATE_PRIMARY))
		{
			ereport(ERROR,
					(errcode(ERRCODE_OBJECT_NOT_IN_PREREQUISITE_STATE),
					 errmsg("cannot set replication quorum when current state "
							"for primary node %s:%d is \"%s\"",
							primaryNode->nodeName, primaryNode->nodePort,
							ReplicationStateGetName(primaryNode->reportedState)),
					 errdetail("The primary node so must be in state \"primary\" "
							   "to be able to apply configuration changes to "
							   "its synchronous_standby_names setting")));
		}

		LogAndNotifyMessage(
			message, BUFSIZE,
			"Setting goal state of %s:%d to apply_settings "
			"after updating replication quorum to %s for node %s:%d.",
			primaryNode->nodeName, primaryNode->nodePort,
			currentNode->replicationQuorum ? "true" : "false",
			currentNode->nodeName, currentNode->nodePort);

		SetNodeGoalState(primaryNode->nodeName, primaryNode->nodePort,
						 REPLICATION_STATE_APPLY_SETTINGS);

		NotifyStateChange(primaryNode->reportedState,
						  REPLICATION_STATE_APPLY_SETTINGS,
						  primaryNode->formationId,
						  primaryNode->groupId,
						  primaryNode->nodeId,
						  primaryNode->nodeName,
						  primaryNode->nodePort,
						  primaryNode->pgsrSyncState,
						  primaryNode->reportedLSN,
						  primaryNode->candidatePriority,
						  primaryNode->replicationQuorum,
						  message);
	}

	PG_RETURN_BOOL(true);
}


/*
 * synchronous_standby_names returns the synchronous_standby_names parameter
 * value for a given Postgres service group in a given formation.
 */
Datum
synchronous_standby_names(PG_FUNCTION_ARGS)
{
	text *formationIdText = PG_GETARG_TEXT_P(0);
	char *formationId = text_to_cstring(formationIdText);

	int32 groupId = PG_GETARG_INT32(1);

	AutoFailoverFormation *formation = GetFormation(formationId);

	AutoFailoverNode *primaryNode = NULL;
	List *standbyNodesGroupList = NIL;

	List *nodesGroupList = AutoFailoverNodeGroup(formationId, groupId);
	int nodesCount = list_length(nodesGroupList);

	checkPgAutoFailoverVersion();

	/*
	 * When there's no nodes registered yet, there's no pg_autoctl process that
	 * needs the information anyway. Return NULL.
	 */
	if (nodesCount == 0)
	{
		PG_RETURN_NULL();
	}

	/* when we have a SINGLE node we disable synchronous replication */
	if (nodesCount == 1)
	{
		PG_RETURN_TEXT_P(cstring_to_text(""));
	}

	/* when we have more than one node, fetch the primary */
	primaryNode = GetPrimaryNodeInGroup(formationId, groupId);

	if (primaryNode == NULL)
	{
		ereport(ERROR,
				(errmsg("Couldn't find the primary node in formation \"%s\", "
						"group %d", formationId, groupId)));
	}

	standbyNodesGroupList = AutoFailoverOtherNodesList(primaryNode);

	/*
	 * Single standby case
	 */
	if (nodesCount == 2)
	{
		AutoFailoverNode *secondaryNode = linitial(standbyNodesGroupList);

		if (secondaryNode != NULL &&
			secondaryNode->replicationQuorum &&
			IsCurrentState(secondaryNode, REPLICATION_STATE_SECONDARY))
		{
			/* enable synchronous replication */
			PG_RETURN_TEXT_P(cstring_to_text("*"));
		}
		else
		{
			/* disable synchronous replication */
			PG_RETURN_TEXT_P(cstring_to_text(""));
		}
	}

	/*
	 * General case now, we have multiple standbys each with a candidate
	 * priority, and with replicationQuorum (bool: true or false).
	 *
	 *   - candidateNodesGroupList contains only nodes that have a
	 *     candidatePriority greater than zero
	 *
	 *   - we skip nodes that have replicationQuorum set to false
	 *
	 *   - then we build synchronous_standby_names with one of the two
	 *     following models:
	 *
	 *       ANY 1 (pgautofailover_standby_2, pgautofailover_standby_3)
	 *       FIRST 1 (pgautofailover_standby_2, pgautofailover_standby_3)
	 *
	 *     We use ANY when all the standby nodes have the same
	 *     candidatePriority, and we use FIRST otherwise.
	 *
	 *     The num_sync number is the formation number_sync_standbys property.
	 */
	{
		List *syncStandbyNodesGroupList =
			GroupListSyncStandbys(standbyNodesGroupList);

		int count = list_length(syncStandbyNodesGroupList);

		if (count == 0 || formation->number_sync_standbys == 0)
		{
			/*
			 *  If no standby participates in the replication Quorum, we
			 * disable synchronous replication.
			 */
			PG_RETURN_TEXT_P(cstring_to_text(""));
		}
		else
		{
			bool allTheSamePriority =
				AllNodesHaveSameCandidatePriority(syncStandbyNodesGroupList);

			StringInfo sbnames = makeStringInfo();
			ListCell *nodeCell = NULL;
			bool firstNode = true;

			appendStringInfo(sbnames,
							 "%s %d (",
							 allTheSamePriority ? "ANY" : "FIRST",
							 formation->number_sync_standbys);

			foreach(nodeCell, syncStandbyNodesGroupList)
			{
				AutoFailoverNode *node = (AutoFailoverNode *) lfirst(nodeCell);

				appendStringInfo(sbnames,
								 "%spgautofailover_standby_%d",
								 firstNode ? "" : ", ",
								 node->nodeId);

				if (firstNode)
				{
					firstNode = false;
				}
			}
			appendStringInfoString(sbnames, ")");

			PG_RETURN_TEXT_P(cstring_to_text(sbnames->data));
		}
	}
}<|MERGE_RESOLUTION|>--- conflicted
+++ resolved
@@ -580,17 +580,12 @@
 		}
 		else
 		{
-<<<<<<< HEAD
 			ereport(ERROR,
 					(errcode(ERRCODE_OBJECT_NOT_IN_PREREQUISITE_STATE),
 					 errmsg("can't register a new node in formation %s, "
 							"group %d, initial state %s",
 							formation->formationId, groupId,
 							ReplicationStateGetName(initialState))));
-=======
-			ereport(ERROR, (errmsg("group %d already has %d members", groupId,
-								   list_length(groupNodeList))));
->>>>>>> 3cf19e7d
 		}
 	}
 	else
@@ -1190,14 +1185,9 @@
 		AutoFailoverNodeGroup(currentNode->formationId, currentNode->groupId);
 	nodesCount = list_length(groupNodesList);
 
-<<<<<<< HEAD
 	/* check pre-conditions for the current node (secondary) */
-	if (currentNode->reportedState == REPLICATION_STATE_MAINTENANCE
-		|| currentNode->goalState == REPLICATION_STATE_MAINTENANCE)
-=======
 	if (currentNode->reportedState == REPLICATION_STATE_MAINTENANCE ||
 		currentNode->goalState == REPLICATION_STATE_MAINTENANCE)
->>>>>>> 3cf19e7d
 	{
 		ereport(ERROR,
 				(errcode(ERRCODE_OBJECT_NOT_IN_PREREQUISITE_STATE),
@@ -1219,11 +1209,10 @@
 						ReplicationStateGetName(currentNode->reportedState))));
 	}
 
-<<<<<<< HEAD
 	/* the primary needs to be in a stable state to allow for maintenance */
 	primaryNode =
 		GetPrimaryNodeInGroup(currentNode->formationId,
-							   currentNode->groupId);
+							  currentNode->groupId);
 
 	if (primaryNode == NULL)
 	{
@@ -1233,12 +1222,8 @@
 						currentNode->formationId, currentNode->groupId)));
 	}
 
-	if (!(IsStateIn(primaryNode->goalState, primaryStates)
-		  && currentNode->reportedState == currentNode->goalState))
-=======
-	if (!(IsStateIn(otherNode->goalState, primaryStates) &&
+	if (!(IsStateIn(primaryNode->goalState, primaryStates) &&
 		  currentNode->reportedState == currentNode->goalState))
->>>>>>> 3cf19e7d
 	{
 		ereport(ERROR,
 				(errcode(ERRCODE_OBJECT_NOT_IN_PREREQUISITE_STATE),
